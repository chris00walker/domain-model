@startuml efi_context_map

<<<<<<< HEAD
' Enhanced diagram with complete integration points
=======
' Simplified diagram using basic components
>>>>>>> 004662e4
skinparam component {
    BackgroundColor #dbeafe
    BackgroundColor<<Core>> #fee2e2
    BackgroundColor<<Strategic>> #fef3c7
    BackgroundColor<<Integration>> #e0f2fe
    BackgroundColor<<External>> #f0fdf4
    ArrowColor #666666
    BorderColor #666666
    FontSize 12
}

title Elias Food Imports - Bounded Context Map

legend top left
  | Color | Type | Description |
<<<<<<< HEAD
  |<#fee2e2>|<#fee2e2> Core |<#fee2e2> Critical |
  |<#fef3c7>|<#fef3c7> Strategic |<#fef3c7> Competitive |
  |<#dbeafe>|<#dbeafe> Supporting |<#dbeafe> Operational |
  |<#e0f2fe>|<#e0f2fe> Integration |<#e0f2fe> Cross-cutting |
  |<#f0fdf4>|<#f0fdf4> External |<#f0fdf4> Third-party |
  |<#ffffff>|<#ffffff> ACL |<#ffffff> Anti-Corruption Layer |
=======
  |#fee2e2| Core | Critical |
  |#fef3c7| Strategic | Competitive |
  |#dbeafe| Supporting | Operational |
  |#e0f2fe| Integration | Cross-cutting |
  |#f0fdf4| External | Third-party |
>>>>>>> 004662e4
endlegend

' Define components
rectangle "🛒 CUSTOMER INTERFACE LAYER" {
  [Shopping Cart] as ShoppingCart <<Supporting>>
  note right of ShoppingCart
    • Product selection
    • Availability check
    • Price calculation
  end note

  [Order Management] as OrderMgmt <<Core>>
  note right of OrderMgmt
    • Order processing
    • FEFO reservation
    • Payment capture
<<<<<<< HEAD
    Events:
    • OrderPlaced → /checkout-orchestration
    • PaymentProcessed
    Workflows: 
    • /tax-orchestration
=======
>>>>>>> 004662e4
  end note
}


rectangle "👥 PRODUCT & CUSTOMER MANAGEMENT" as ProductCustomerMgmt {
  [Product Catalog] as ProductCatalog <<Supporting>>
    note right of ProductCatalog
        • Product data
        • Shelf life specs
        • Import details
        • Nutrition info
        • Compliance
        • Certifications
    end note

    [Customer Management] as CustomerMgmt <<Supporting>>
    note right of CustomerMgmt
        • Customer profiles
        • Preferences
        • Order history
        • B2B relations
        • Credit terms
        • Loyalty programs
    end note

    [Payment & Billing] as PaymentBilling <<Supporting>>
    note right of PaymentBilling
        • Payment processing
        • Invoice generation
        • Credit management
        • Financial records
        • Tax calculations
        • Accounting integration
    end note

    [Sales & Quoting] as SalesQuoting <<Supporting>>
    note right of SalesQuoting
        • B2B quotes
        • Volume pricing
        • Contract terms
        • Bulk orders
        • Custom pricing
        • Tender management
    end note

    [Returns Management] as ReturnsMgmt <<Supporting>>
    note right of ReturnsMgmt
        • Return processing
        • Quality inspection
        • Refund/credit
        • Restocking
        • Damage claims
        • RMA tracking
    end note
    
    [Subscriptions] as Subscriptions <<Strategic>>
    note right of Subscriptions
        • Recurring orders
        • Subscription plans
        • Billing cycles
        • Auto-renewal
        • Pause/resume
        • Customer retention
    end note
    
    [Reviews & Ratings] as Reviews <<Supporting>>
    note right of Reviews
        • Product reviews
        • Customer ratings
        • Moderation
        • Feedback analysis
        • Review responses
        • Quality metrics
    end note
    
    [Marketing] as Marketing <<Strategic>>
    note right of Marketing
        • Campaign management
        • Promotions
        • Customer segmentation
        • Email marketing
        • Loyalty programs
        • Analytics integration
    end note
}


rectangle "🏭 CORE OPERATIONS & INVENTORY" as CoreOperations {
  [Inventory & Shelf-Life] as InventoryShelfLife <<Core>>
    note right of InventoryShelfLife
        • FEFO management
        • Expiry tracking
        • Stock levels
        • Location mapping
        • Waste reduction
        • Demand forecasting
    end note

    [Batch Tracking] as BatchTracking <<Core>>
    note right of BatchTracking
        • Lot numbers
        • Production dates
        • Expiry dates
        • Quality scores
        • Movement history
        • Chain of custody
    end note

    [Cold Chain Monitoring] as ColdChainMonitor <<Core>>
    note right of ColdChainMonitor
        • Temperature logs
        • Humidity control
        • Transport conditions
        • Breach detection
        • Equipment status
        • IoT integration
    end note

    [Pricing & Promotions] as PricingPromotions <<Core>>
    note right of PricingPromotions
        • Dynamic pricing
        • Markdown logic
        • Promotional rules
        • Market analysis
        • Cost optimization
        • Competitor tracking
    end note
}


rectangle "📦 FULFILLMENT & QUALITY ASSURANCE" as FulfillmentQuality {
  [Shipping & Fulfillment] as ShippingFulfillment <<Core>>
    note right of ShippingFulfillment
        • Order picking
        • Packing optimization
        • Carrier selection
        • Delivery tracking
        • Route optimization
        • Warehouse mgmt
    end note

    [Supplier & Traceability] as SupplierTrace <<Strategic>>
    note right of SupplierTrace
        • Supplier records
        • Origin tracking
        • Certification mgmt
        • Recall procedures
        • Compliance docs
        • Audit trails
    end note

    [Quality Control] as QualityControl <<Strategic>>
    note right of QualityControl
        • Incoming inspection
        • Quality standards
        • Testing protocols
        • Rejection handling
        • Compliance check
        • Lab integration
    end note

    [Analytics & Reporting] as AnalyticsReporting <<Strategic>>
    note right of AnalyticsReporting
        • Performance KPIs
        • Trend analysis
        • Demand forecasting
        • Loss prevention
        • ROI metrics
        • BI dashboards
    end note
}


rectangle "🔔 SYSTEM SUPPORT & NOTIFICATIONS" as SystemSupport {
  [Notifications & Alerts] as NotificationsAlerts <<Supporting>>
    note right of NotificationsAlerts
        • Expiry warnings • Quality alerts • System notifications
        • Promotional msgs • Compliance alerts • Status updates
        • Multi-channel delivery • Alert escalation • Audit logs
    end note
}

' Integration Layer
rectangle "🔄 INTEGRATION LAYER" as IntegrationLayer {
  [Event Bus] as EventBus <<Integration>>
    note right of EventBus
        • Apache Kafka
        • Publish/Subscribe
        • At-least-once delivery
        • Event sourcing
    end note
    
  [API Gateway] as APIGateway <<Integration>>
    note right of APIGateway
        • REST & GraphQL APIs
        • Authentication
        • Rate limiting
        • Request routing
    end note
    
  [Admin BFF] as AdminBFF <<Integration>>
    note right of AdminBFF
        • Administrative UI backend
        • Cross-context data aggregation
        • Unified admin API surface
        • Audit logging
    end note
    
  [Anti-Corruption Layer] as ACL <<Integration>>
    note right of ACL
        • External system adapters
        • Data translation
        • Protocol conversion
        • Model isolation
    end note
}

' External Systems
rectangle "🌐 EXTERNAL SYSTEMS" as ExternalSystems {
  ' Payment & Financial
  [Stripe] as Stripe <<External>>
  note right of Stripe
    • Payment processing
    • Subscription billing
    • Card management
  end note
  
  ' ERP & Operations
  [Odoo ERP] as Odoo <<External>>
  note right of Odoo
    • Inventory management
    • Order processing
    • Supply chain
  end note
  
  ' CRM & Marketing
  [HubSpot] as HubSpot <<External>>
  note right of HubSpot
    • Customer relationship
    • Marketing automation
    • Sales pipeline
  end note
  
  ' Logistics
  [Shipping Carriers] as ShippingCarriers <<External>>
  note right of ShippingCarriers
    • FedEx
    • UPS
    • DHL
    • Local couriers
  end note
  
  ' EDI & B2B
  [Supplier EDI] as SupplierEDI <<External>>
  note right of SupplierEDI
    • Supplier integration
    • Purchase orders
    • ASN processing
  end note
  
  ' Analytics
  [Google Analytics] as GoogleAnalytics <<External>>
  [Tableau] as Tableau <<External>>
  
  ' Compliance
  [Compliance Services] as ComplianceServices <<External>>
  note right of ComplianceServices
    • Food safety
    • Import/export
    • Certifications
  end note
<<<<<<< HEAD
  
  [Payment Gateway] as Payment <<External>>
  [Warehouse System] as Warehouse <<External>>
  
  ' Within Customer Interface Layer
  ShoppingCart --> OrderMgmt : add to cart

  ' Within Product & Customer Management
  ProductCatalog --> CustomerMgmt
  CustomerMgmt --> PaymentBilling
  PaymentBilling --> SalesQuoting
  SalesQuoting --> ReturnsMgmt
  CustomerMgmt --> Subscriptions : manages
  CustomerMgmt --> Reviews : provides
  CustomerMgmt --> Marketing : segments
  ProductCatalog --> Reviews : receives
  ProductCatalog --> Marketing : features
  Subscriptions --> PaymentBilling : recurring payments
  Marketing --> ProductCatalog : promotes
  Marketing --> CustomerMgmt : targets

  ' Within Core Operations
  InventoryShelfLife --> BatchTracking
  BatchTracking --> ColdChainMonitor
  ColdChainMonitor --> PricingPromotions
  PricingPromotions --> InventoryShelfLife : feedback loop

  ' Within Fulfillment & Quality
  ShippingFulfillment --> SupplierTrace
  SupplierTrace --> QualityControl
  QualityControl --> AnalyticsReporting
  AnalyticsReporting --> ShippingFulfillment : feedback loop

  ' Cross-layer connections
  ShoppingCart --> ProductCatalog : availability
  ShoppingCart --> CustomerMgmt : customer data
  ShoppingCart --> Subscriptions : subscription options
  ShoppingCart --> Reviews : product ratings
  OrderMgmt --> PaymentBilling : payment
  ShoppingCart --> InventoryShelfLife : stock check
  ShoppingCart --> PricingPromotions : pricing
  OrderMgmt --> InventoryShelfLife : reserve FEFO
  OrderMgmt --> PricingPromotions : pricing
  OrderMgmt --> ShippingFulfillment : fulfill

  ProductCatalog --> InventoryShelfLife : shelf life
  ProductCatalog --> PricingPromotions : product data
  SalesQuoting --> PricingPromotions : bulk pricing
  SalesQuoting --> InventoryShelfLife : volume check
  ReturnsMgmt --> InventoryShelfLife : return stock
  ReturnsMgmt --> QualityControl : quality check
  PaymentBilling --> AnalyticsReporting : financial data

  InventoryShelfLife --> ShippingFulfillment : pick lists
  InventoryShelfLife --> SupplierTrace : traceability
  InventoryShelfLife --> QualityControl : QC trigger
  InventoryShelfLife --> AnalyticsReporting : inventory KPIs
  BatchTracking --> SupplierTrace : batch info
  ColdChainMonitor --> ShippingFulfillment : cold chain
  PricingPromotions --> AnalyticsReporting : pricing KPIs

  ' To Notifications
  InventoryShelfLife --> NotificationsAlerts : expiry alerts
  ColdChainMonitor --> NotificationsAlerts : breach alerts
  PricingPromotions --> NotificationsAlerts : promotion alerts
  QualityControl --> NotificationsAlerts : quality alerts
  AnalyticsReporting --> NotificationsAlerts : system alerts
  ReturnsMgmt --> NotificationsAlerts : return alerts
  Subscriptions --> NotificationsAlerts : renewal alerts
  Marketing --> NotificationsAlerts : campaign alerts

  ' From Notifications
  NotificationsAlerts --> CustomerMgmt : customer alerts
  NotificationsAlerts --> OrderMgmt : system alerts

  ' Integration Layer connections
  AdminBFF --> OrderMgmt : admin operations
  AdminBFF --> CustomerMgmt : admin operations
  AdminBFF --> ProductCatalog : admin operations

  ' Event Bus connections
  OrderMgmt --> EventBus : publishes Order*
  EventBus --> PaymentBilling : subscribes to Order*
  EventBus --> ShippingFulfillment : subscribes to Order*
  EventBus --> InventoryShelfLife : subscribes to Order*

  ' API Gateway connections
  APIGateway --> ShoppingCart : serves UI
  APIGateway --> OrderMgmt : processes orders
  APIGateway --> CustomerMgmt : manages customers

  ' External system connections
  PaymentBilling --> Stripe : processes payments
  Subscriptions --> Stripe : manages subscriptions
  OrderMgmt --> Odoo : syncs orders
  InventoryShelfLife --> Odoo : updates stock
  CustomerMgmt --> HubSpot : syncs customer data
  Marketing --> HubSpot : manages campaigns
  ShippingFulfillment --> ShippingCarriers : schedules shipments
  SupplierTrace --> SupplierEDI : exchanges EDI docs
  AnalyticsReporting --> GoogleAnalytics : tracks usage
  AnalyticsReporting --> Tableau : visualizes data
  QualityControl --> ComplianceServices : verifies compliance
  AdminBFF --> Odoo : manages operations
  AdminBFF --> HubSpot : manages CRM
  
  ' Enhanced Integration Points
  OrderMgmt --> Payment : [ACL]\nProcess Payment
  OrderMgmt --> Warehouse : [OHS]\nReserve Inventory
=======
}

' Within Customer Interface Layer
ShoppingCart --> OrderMgmt : add to cart

' Within Product & Customer Management
ProductCatalog --> CustomerMgmt
CustomerMgmt --> PaymentBilling
PaymentBilling --> SalesQuoting
SalesQuoting --> ReturnsMgmt
CustomerMgmt --> Subscriptions : manages
CustomerMgmt --> Reviews : provides
CustomerMgmt --> Marketing : segments
ProductCatalog --> Reviews : receives
ProductCatalog --> Marketing : features
Subscriptions --> PaymentBilling : recurring payments
Marketing --> ProductCatalog : promotes
Marketing --> CustomerMgmt : targets

' Within Core Operations
InventoryShelfLife --> BatchTracking
BatchTracking --> ColdChainMonitor
ColdChainMonitor --> PricingPromotions
PricingPromotions --> InventoryShelfLife : feedback loop

' Within Fulfillment & Quality
ShippingFulfillment --> SupplierTrace
SupplierTrace --> QualityControl
QualityControl --> AnalyticsReporting
AnalyticsReporting --> ShippingFulfillment : feedback loop

' Cross-layer connections
ShoppingCart --> ProductCatalog : availability
ShoppingCart --> CustomerMgmt : customer data
ShoppingCart --> Subscriptions : subscription options
ShoppingCart --> Reviews : product ratings
OrderMgmt --> PaymentBilling : payment
ShoppingCart --> InventoryShelfLife : stock check
ShoppingCart --> PricingPromotions : pricing
OrderMgmt --> InventoryShelfLife : reserve FEFO
OrderMgmt --> PricingPromotions : pricing
OrderMgmt --> ShippingFulfillment : fulfill

ProductCatalog --> InventoryShelfLife : shelf life
ProductCatalog --> PricingPromotions : product data
SalesQuoting --> PricingPromotions : bulk pricing
SalesQuoting --> InventoryShelfLife : volume check
ReturnsMgmt --> InventoryShelfLife : return stock
ReturnsMgmt --> QualityControl : quality check
PaymentBilling --> AnalyticsReporting : financial data

InventoryShelfLife --> ShippingFulfillment : pick lists
InventoryShelfLife --> SupplierTrace : traceability
InventoryShelfLife --> QualityControl : QC trigger
InventoryShelfLife --> AnalyticsReporting : inventory KPIs
BatchTracking --> SupplierTrace : batch info
ColdChainMonitor --> ShippingFulfillment : cold chain
PricingPromotions --> AnalyticsReporting : pricing KPIs

' To Notifications
InventoryShelfLife --> NotificationsAlerts : expiry alerts
ColdChainMonitor --> NotificationsAlerts : breach alerts
PricingPromotions --> NotificationsAlerts : promotion alerts
QualityControl --> NotificationsAlerts : quality alerts
AnalyticsReporting --> NotificationsAlerts : system alerts
ReturnsMgmt --> NotificationsAlerts : return alerts
Subscriptions --> NotificationsAlerts : renewal alerts
Marketing --> NotificationsAlerts : campaign alerts

' From Notifications
NotificationsAlerts --> CustomerMgmt : customer alerts
NotificationsAlerts --> OrderMgmt : system alerts

' Integration Layer connections
AdminBFF --> OrderMgmt : admin operations
AdminBFF --> CustomerMgmt : admin operations
AdminBFF --> ProductCatalog : admin operations

' Event Bus connections
OrderMgmt --> EventBus : publishes Order*
EventBus --> PaymentBilling : subscribes to Order*
EventBus --> ShippingFulfillment : subscribes to Order*
EventBus --> InventoryShelfLife : subscribes to Order*

' API Gateway connections
APIGateway --> ShoppingCart : serves UI
APIGateway --> OrderMgmt : processes orders
APIGateway --> CustomerMgmt : manages customers

' External system connections
PaymentBilling --> Stripe : processes payments
Subscriptions --> Stripe : manages subscriptions
OrderMgmt --> Odoo : syncs orders
InventoryShelfLife --> Odoo : updates stock
CustomerMgmt --> HubSpot : syncs customer data
Marketing --> HubSpot : manages campaigns
ShippingFulfillment --> ShippingCarriers : schedules shipments
SupplierTrace --> SupplierEDI : exchanges EDI docs
AnalyticsReporting --> GoogleAnalytics : tracks usage
AnalyticsReporting --> Tableau : visualizes data
QualityControl --> ComplianceServices : verifies compliance
AdminBFF --> Odoo : manages operations
AdminBFF --> HubSpot : manages CRM
>>>>>>> 004662e4

@enduml<|MERGE_RESOLUTION|>--- conflicted
+++ resolved
@@ -1,10 +1,6 @@
 @startuml efi_context_map
 
-<<<<<<< HEAD
 ' Enhanced diagram with complete integration points
-=======
-' Simplified diagram using basic components
->>>>>>> 004662e4
 skinparam component {
     BackgroundColor #dbeafe
     BackgroundColor<<Core>> #fee2e2
@@ -20,20 +16,12 @@
 
 legend top left
   | Color | Type | Description |
-<<<<<<< HEAD
   |<#fee2e2>|<#fee2e2> Core |<#fee2e2> Critical |
   |<#fef3c7>|<#fef3c7> Strategic |<#fef3c7> Competitive |
   |<#dbeafe>|<#dbeafe> Supporting |<#dbeafe> Operational |
   |<#e0f2fe>|<#e0f2fe> Integration |<#e0f2fe> Cross-cutting |
   |<#f0fdf4>|<#f0fdf4> External |<#f0fdf4> Third-party |
   |<#ffffff>|<#ffffff> ACL |<#ffffff> Anti-Corruption Layer |
-=======
-  |#fee2e2| Core | Critical |
-  |#fef3c7| Strategic | Competitive |
-  |#dbeafe| Supporting | Operational |
-  |#e0f2fe| Integration | Cross-cutting |
-  |#f0fdf4| External | Third-party |
->>>>>>> 004662e4
 endlegend
 
 ' Define components
@@ -50,14 +38,11 @@
     • Order processing
     • FEFO reservation
     • Payment capture
-<<<<<<< HEAD
     Events:
     • OrderPlaced → /checkout-orchestration
     • PaymentProcessed
     Workflows: 
     • /tax-orchestration
-=======
->>>>>>> 004662e4
   end note
 }
 
@@ -329,32 +314,47 @@
     • Import/export
     • Certifications
   end note
-<<<<<<< HEAD
   
   [Payment Gateway] as Payment <<External>>
   [Warehouse System] as Warehouse <<External>>
   
-  ' Within Customer Interface Layer
-  ShoppingCart --> OrderMgmt : add to cart
-
-  ' Within Product & Customer Management
-  ProductCatalog --> CustomerMgmt
-  CustomerMgmt --> PaymentBilling
-  PaymentBilling --> SalesQuoting
-  SalesQuoting --> ReturnsMgmt
-  CustomerMgmt --> Subscriptions : manages
-  CustomerMgmt --> Reviews : provides
-  CustomerMgmt --> Marketing : segments
-  ProductCatalog --> Reviews : receives
-  ProductCatalog --> Marketing : features
-  Subscriptions --> PaymentBilling : recurring payments
-  Marketing --> ProductCatalog : promotes
-  Marketing --> CustomerMgmt : targets
-
-  ' Within Core Operations
-  InventoryShelfLife --> BatchTracking
-  BatchTracking --> ColdChainMonitor
-  ColdChainMonitor --> PricingPromotions
+  ' Integration points between bounded contexts
+  ShoppingCart --> OrderMgmt : checkout
+  OrderMgmt --> PaymentBilling : process payment
+  OrderMgmt --> InventoryShelfLife : reserve stock
+  OrderMgmt --> ShippingFulfillment : fulfill order
+  PaymentBilling --> AnalyticsReporting : financial data
+  InventoryShelfLife --> ShippingFulfillment : pick lists
+  ShippingFulfillment --> CustomerMgmt : shipping updates
+  CustomerMgmt --> Marketing : customer segments
+  Marketing --> ProductCatalog : featured products
+  ProductCatalog --> InventoryShelfLife : availability
+  
+  ' Event flows
+  OrderMgmt --> EventBus : publishes OrderPlaced
+  EventBus --> PaymentBilling : processes payment
+  EventBus --> InventoryShelfLife : reserves stock
+  EventBus --> ShippingFulfillment : initiates shipping
+  
+  ' External system integrations
+  PaymentBilling --> Payment : processes payment
+  OrderMgmt --> Warehouse : reserves inventory
+  InventoryShelfLife --> Warehouse : updates stock levels
+  ShippingFulfillment --> ShippingCarriers : schedules shipments
+  CustomerMgmt --> HubSpot : syncs customer data
+  Marketing --> HubSpot : manages campaigns
+  AnalyticsReporting --> Tableau : visualizes data
+  
+  ' Cross-cutting concerns
+  AdminBFF --> OrderMgmt : admin operations
+  AdminBFF --> CustomerMgmt : user management
+  AdminBFF --> ProductCatalog : catalog management
+  
+  ' Enhanced Integration Points with ACLs
+  OrderMgmt --> Payment : [ACL]\nProcess Payment
+  OrderMgmt --> Warehouse : [OHS]\nReserve Inventory
+  
+  ' Core business flows
   PricingPromotions --> InventoryShelfLife : feedback loop
 
   ' Within Fulfillment & Quality
@@ -362,114 +362,6 @@
   SupplierTrace --> QualityControl
   QualityControl --> AnalyticsReporting
   AnalyticsReporting --> ShippingFulfillment : feedback loop
-
-  ' Cross-layer connections
-  ShoppingCart --> ProductCatalog : availability
-  ShoppingCart --> CustomerMgmt : customer data
-  ShoppingCart --> Subscriptions : subscription options
-  ShoppingCart --> Reviews : product ratings
-  OrderMgmt --> PaymentBilling : payment
-  ShoppingCart --> InventoryShelfLife : stock check
-  ShoppingCart --> PricingPromotions : pricing
-  OrderMgmt --> InventoryShelfLife : reserve FEFO
-  OrderMgmt --> PricingPromotions : pricing
-  OrderMgmt --> ShippingFulfillment : fulfill
-
-  ProductCatalog --> InventoryShelfLife : shelf life
-  ProductCatalog --> PricingPromotions : product data
-  SalesQuoting --> PricingPromotions : bulk pricing
-  SalesQuoting --> InventoryShelfLife : volume check
-  ReturnsMgmt --> InventoryShelfLife : return stock
-  ReturnsMgmt --> QualityControl : quality check
-  PaymentBilling --> AnalyticsReporting : financial data
-
-  InventoryShelfLife --> ShippingFulfillment : pick lists
-  InventoryShelfLife --> SupplierTrace : traceability
-  InventoryShelfLife --> QualityControl : QC trigger
-  InventoryShelfLife --> AnalyticsReporting : inventory KPIs
-  BatchTracking --> SupplierTrace : batch info
-  ColdChainMonitor --> ShippingFulfillment : cold chain
-  PricingPromotions --> AnalyticsReporting : pricing KPIs
-
-  ' To Notifications
-  InventoryShelfLife --> NotificationsAlerts : expiry alerts
-  ColdChainMonitor --> NotificationsAlerts : breach alerts
-  PricingPromotions --> NotificationsAlerts : promotion alerts
-  QualityControl --> NotificationsAlerts : quality alerts
-  AnalyticsReporting --> NotificationsAlerts : system alerts
-  ReturnsMgmt --> NotificationsAlerts : return alerts
-  Subscriptions --> NotificationsAlerts : renewal alerts
-  Marketing --> NotificationsAlerts : campaign alerts
-
-  ' From Notifications
-  NotificationsAlerts --> CustomerMgmt : customer alerts
-  NotificationsAlerts --> OrderMgmt : system alerts
-
-  ' Integration Layer connections
-  AdminBFF --> OrderMgmt : admin operations
-  AdminBFF --> CustomerMgmt : admin operations
-  AdminBFF --> ProductCatalog : admin operations
-
-  ' Event Bus connections
-  OrderMgmt --> EventBus : publishes Order*
-  EventBus --> PaymentBilling : subscribes to Order*
-  EventBus --> ShippingFulfillment : subscribes to Order*
-  EventBus --> InventoryShelfLife : subscribes to Order*
-
-  ' API Gateway connections
-  APIGateway --> ShoppingCart : serves UI
-  APIGateway --> OrderMgmt : processes orders
-  APIGateway --> CustomerMgmt : manages customers
-
-  ' External system connections
-  PaymentBilling --> Stripe : processes payments
-  Subscriptions --> Stripe : manages subscriptions
-  OrderMgmt --> Odoo : syncs orders
-  InventoryShelfLife --> Odoo : updates stock
-  CustomerMgmt --> HubSpot : syncs customer data
-  Marketing --> HubSpot : manages campaigns
-  ShippingFulfillment --> ShippingCarriers : schedules shipments
-  SupplierTrace --> SupplierEDI : exchanges EDI docs
-  AnalyticsReporting --> GoogleAnalytics : tracks usage
-  AnalyticsReporting --> Tableau : visualizes data
-  QualityControl --> ComplianceServices : verifies compliance
-  AdminBFF --> Odoo : manages operations
-  AdminBFF --> HubSpot : manages CRM
-  
-  ' Enhanced Integration Points
-  OrderMgmt --> Payment : [ACL]\nProcess Payment
-  OrderMgmt --> Warehouse : [OHS]\nReserve Inventory
-=======
-}
-
-' Within Customer Interface Layer
-ShoppingCart --> OrderMgmt : add to cart
-
-' Within Product & Customer Management
-ProductCatalog --> CustomerMgmt
-CustomerMgmt --> PaymentBilling
-PaymentBilling --> SalesQuoting
-SalesQuoting --> ReturnsMgmt
-CustomerMgmt --> Subscriptions : manages
-CustomerMgmt --> Reviews : provides
-CustomerMgmt --> Marketing : segments
-ProductCatalog --> Reviews : receives
-ProductCatalog --> Marketing : features
-Subscriptions --> PaymentBilling : recurring payments
-Marketing --> ProductCatalog : promotes
-Marketing --> CustomerMgmt : targets
-
-' Within Core Operations
-InventoryShelfLife --> BatchTracking
-BatchTracking --> ColdChainMonitor
-ColdChainMonitor --> PricingPromotions
-PricingPromotions --> InventoryShelfLife : feedback loop
-
-' Within Fulfillment & Quality
-ShippingFulfillment --> SupplierTrace
-SupplierTrace --> QualityControl
-QualityControl --> AnalyticsReporting
-AnalyticsReporting --> ShippingFulfillment : feedback loop
 
 ' Cross-layer connections
 ShoppingCart --> ProductCatalog : availability
@@ -543,6 +435,9 @@
 QualityControl --> ComplianceServices : verifies compliance
 AdminBFF --> Odoo : manages operations
 AdminBFF --> HubSpot : manages CRM
->>>>>>> 004662e4
+
+' Enhanced Integration Points
+OrderMgmt --> Payment : [ACL]\nProcess Payment
+OrderMgmt --> Warehouse : [OHS]\nReserve Inventory
 
 @enduml